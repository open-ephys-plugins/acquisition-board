--- conflicted
+++ resolved
@@ -192,16 +192,13 @@
         digitalOutputTimers.add (timer);
     }
 
-<<<<<<< HEAD
+    /** Pointer to device editor*/
+    DeviceEditor* editor = nullptr;
     /** Creates buffers for custom streams if the acquisition board type has them */
     virtual void createCustomStreams (OwnedArray<DataBuffer>& otherBuffers) {};
 
     /** Create stream and channel structures is the acquisition board type has custom streams and updates the buffers */
     virtual void updateCustomStreams (OwnedArray<DataStream>& otherStreams, OwnedArray<ContinuousChannel>& otherChannels) {};
-=======
-    /** Pointer to device editor*/
-    DeviceEditor* editor = nullptr;
->>>>>>> a16cbac8
 
 protected:
     /** Timer for triggering digtial outputs */
