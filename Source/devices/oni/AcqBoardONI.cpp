/*
    ------------------------------------------------------------------

    This file is part of the Open Ephys GUI
    Copyright (C) 2024 Open Ephys

    ------------------------------------------------------------------

    This program is free software: you can redistribute it and/or modify
    it under the terms of the GNU General Public License as published by
    the Free Software Foundation, either version 3 of the License, or
    (at your option) any later version.

    This program is distributed in the hope that it will be useful,
    but WITHOUT ANY WARRANTY; without even the implied warranty of
    MERCHANTABILITY or FITNESS FOR A PARTICULAR PURPOSE.  See the
    GNU General Public License for more details.

    You should have received a copy of the GNU General Public License
    along with this program.  If not, see <http://www.gnu.org/licenses/>.
*/

#include "AcqBoardONI.h"

#define INIT_STEP 64

const double quat_scale = (1.0f / (1 << 14));

AcqBoardONI::AcqBoardONI (DataBuffer* buffer_) : AcquisitionBoard (buffer_),
                                                 chipRegisters (30000.0f)
{
    impedanceMeter = std::make_unique<ImpedanceMeterONI> (this);

    evalBoard = std::make_unique<Rhd2000ONIBoard>();

    memset (auxBuffer, 0, sizeof (auxBuffer));
    memset (auxSamples, 0, sizeof (auxSamples));

    MAX_NUM_DATA_STREAMS = evalBoard->MAX_NUM_DATA_STREAMS;
    MAX_NUM_HEADSTAGES = MAX_NUM_DATA_STREAMS / 2;

    int maxNumHeadstages = 8;

    for (int i = 0; i < maxNumHeadstages; i++)
        headstages.add (new HeadstageONI (static_cast<Rhd2000ONIBoard::BoardDataSource> (i), maxNumHeadstages));

    for (int k = 0; k < 8; k++)
    {
        dacChannelsToUpdate.add (true);
        dacStream.add (0);
        setDACTriggerThreshold (k, 65534);
<<<<<<< HEAD
        dacChannels.add (0);
        dacThresholds.add (0);
    }

    for (int i = 0; i < numberOfPorts; i++)
    {
        hasBNO[i] = false;
        bnoBuffers.add (nullptr);
=======
        dacChannels.add(0);
        dacThresholds.set(k, 0);
>>>>>>> a16cbac8
    }
}

AcqBoardONI::~AcqBoardONI()
{
    LOGD ("RHD2000 interface destroyed.");
}

bool AcqBoardONI::checkBoardMem() const
{
    Rhd2000ONIBoard::BoardMemState memState;
    memState = evalBoard->getBoardMemState();

    if (memState == Rhd2000ONIBoard::BOARDMEM_INIT)
    {
        LOGD ("Memory is still initializing, wait before retrying this operation.");
        CoreServices::sendStatusMessage ("Acquisition Board: Please wait, memory initializing.");
        return false;
    }
    else if (memState == Rhd2000ONIBoard::BOARDMEM_ERR)
    {
        LOGE ("On-board memory error. Try closing the GUI, un-plugging the board from power and usb and plugging everything again. If the problem persists please contact support.");
        CoreServices::sendStatusMessage ("Acquisition Board: Memory error.");
        return false;
    }
    else if (memState == Rhd2000ONIBoard::BOARDMEM_INVALID)
    {
        LOGE ("Invalid memory operation.");
        CoreServices::sendStatusMessage ("Acquisition Board: Invalid memory operation.");
        return false;
    }
    else if (memState == Rhd2000ONIBoard::BOARDMEM_OK)
        return true;

    LOGD ("Unknown memory state. Board returned ", memState);
    return false;
}

bool AcqBoardONI::detectBoard()
{
    LOGC ("Searching for ONI Acquisition Board...");
    const oni_driver_info_t* driverInfo;
    int return_code = evalBoard->open (&driverInfo);

    if (return_code == 1) // successfully opened board
    {
        int major, minor, patch;
        evalBoard->getONIVersion (&major, &minor, &patch);
        LOGC ("ONI Library version: ", major, ".", minor, ".", patch);
        LOGC ("ONI Driver: ", driverInfo->name, " Version: ", driverInfo->major, ".", driverInfo->minor, ".", driverInfo->patch, (driverInfo->pre_release ? "-" : ""), (driverInfo->pre_release ? driverInfo->pre_release : ""));
        if (evalBoard->getFTDriverInfo (&major, &minor, &patch))
        {
            LOGC ("FTDI Driver version: ", major, ".", minor, ".", patch);
        }
        if (evalBoard->getFTLibInfo (&major, &minor, &patch))
        {
            LOGC ("FTDI Library version: ", major, ".", minor, ".", patch);
        }
        if (evalBoard->getFirmwareVersion (&major, &minor))
        {
            LOGC ("Open Ephys ECP5-ONI FPGA open. Gateware version v", major, ".", minor);
            //if (major >= 16) //For now we use this, we will use the proper versioning
            //    hasBNO[0] = true;
            hasBnoSupport = major >= 2;
        }

        deviceFound = true;
        return true;
    }
    else
    {
        return false;
    }
}

void AcqBoardONI::createCustomStreams (OwnedArray<DataBuffer>& otherBuffers)
{
    memBuffer = otherBuffers.add (new DataBuffer (1, 10000)); // Memory device

    for (int i = 0; i < numberOfPorts; i++)
    {
        if (hasBNO[i])
            bnoBuffers.set (i, otherBuffers.add (new DataBuffer (4, 10000)));
        else
            bnoBuffers.set (i, nullptr);
    }
}

void AcqBoardONI::updateCustomStreams (OwnedArray<DataStream>& otherStreams, OwnedArray<ContinuousChannel>& otherChannels)
{
    DataStream* stream;

    //Memory usage device
    DataStream::Settings memStreamSettings {
        "Memory Usage",
        "Hardware buffer usage on an acquisition board",
        "rhythm-fpga-device.memory",

        100

    };

    stream = new DataStream (memStreamSettings);
    otherStreams.add (stream);

    ContinuousChannel::Settings channelSettings {
        ContinuousChannel::AUX,
        "MEM",
        "Hardware buffer usage",
        "rhythm-fpga-device.continuous.mem",
        0.1f, //some scaling so it does not overflow too easily
        stream
    };
    otherChannels.add (new ContinuousChannel (channelSettings));

    String port = "ABCD";

    //BNO
    for (int k = 0; k < numberOfPorts; k++)
    {
        if (hasBNO[k])
        {
            DataStream::Settings bnoStreamSettings {
                "IMU Port " + String::charToString(port[k]),
                "Inertial measurement unit data from the BNO device on port " + String::charToString(port[k]),
                "rhythm-fpga-device.bno",
                100
            };

            stream = new DataStream (bnoStreamSettings);
            otherStreams.add (stream);

            for (int i = 0; i < 4; i++)
            {
                String identifier = "rhythm-fpga-device.continuous.bno";

                String quatIdentifier = identifier + ".quat";
                ContinuousChannel::Settings channelSettings {
                    ContinuousChannel::AUX,
                    "QUAT_" + String (i),
                    "Quaternion channel",
                    quatIdentifier,
                    quat_scale,
                    stream
                };
                otherChannels.add (new ContinuousChannel (channelSettings));
            }
        }
    }
}

bool AcqBoardONI::initializeBoard()
{
    LOGC ("Initializing ONI Acquisition Board...");

    // Initialize the board
    LOGD ("Initializing RHD2000 board.");
    LOGDD ("DBG: 0");
    evalBoard->initialize();
    // This applies the following settings:
    //  - sample rate to 30 kHz
    //  - aux command banks to zero
    //  - aux command lengths to zero
    //  - continuous run mode to 'true'
    //  - maxTimeStep to 2^32 - 1
    //  - all cable lengths to 3 feet
    //  - dspSettle to 'false'
    //  - data source mapping as 0->PortA1, 1->PortB1, 2->PortC1, 3->PortD1, etc.
    //  - enables all data streams
    //  - clears the ttlOut
    //  - disables all DACs and sets gain to 0
    LOGDD ("DBG: 1");

    checkCableDelays = false;
    setSampleRate (30000);

    LOGDD ("DBG: A");
    evalBoard->setCableLengthMeters (Rhd2000ONIBoard::PortA, settings.cableLength.portA);
    evalBoard->setCableLengthMeters (Rhd2000ONIBoard::PortB, settings.cableLength.portB);
    evalBoard->setCableLengthMeters (Rhd2000ONIBoard::PortC, settings.cableLength.portC);
    evalBoard->setCableLengthMeters (Rhd2000ONIBoard::PortD, settings.cableLength.portD);

    // Select RAM Bank 0 for AuxCmd3 initially, so the ADC is calibrated.
    evalBoard->selectAuxCommandBank (Rhd2000ONIBoard::PortA, Rhd2000ONIBoard::AuxCmd3, 0);
    evalBoard->selectAuxCommandBank (Rhd2000ONIBoard::PortB, Rhd2000ONIBoard::AuxCmd3, 0);
    evalBoard->selectAuxCommandBank (Rhd2000ONIBoard::PortC, Rhd2000ONIBoard::AuxCmd3, 0);
    evalBoard->selectAuxCommandBank (Rhd2000ONIBoard::PortD, Rhd2000ONIBoard::AuxCmd3, 0);
    LOGDD ("DBG: B");

    evalBoard->setMaxTimeStep (INIT_STEP);
    evalBoard->setContinuousRunMode (false);
    LOGDD ("DBG: C");
    // Start SPI interface
    evalBoard->run();
    LOGDD ("DBG: D");
    // Wait for the 60-sample run to complete
    while (evalBoard->isRunning())
    {
        ;
    }

    LOGDD ("DBG: E");

    //stopping clears the buffers, so we don't really need to read this last data
    {
        const ScopedLock lock (oniLock);
        evalBoard->stop();
    }
    LOGDD ("DBG: G");
    // Now that ADC calibration has been performed, we switch to the command sequence
    // that does not execute ADC calibration.
    LOGDD ("DBG: H");
    evalBoard->selectAuxCommandBank (Rhd2000ONIBoard::PortA, Rhd2000ONIBoard::AuxCmd3, settings.fastSettleEnabled ? 2 : 1);
    evalBoard->selectAuxCommandBank (Rhd2000ONIBoard::PortB, Rhd2000ONIBoard::AuxCmd3, settings.fastSettleEnabled ? 2 : 1);
    evalBoard->selectAuxCommandBank (Rhd2000ONIBoard::PortC, Rhd2000ONIBoard::AuxCmd3, settings.fastSettleEnabled ? 2 : 1);
    evalBoard->selectAuxCommandBank (Rhd2000ONIBoard::PortD, Rhd2000ONIBoard::AuxCmd3, settings.fastSettleEnabled ? 2 : 1);

    return true;
}

bool AcqBoardONI::foundInputSource() const
{
    return deviceFound;
}

Array<const Headstage*> AcqBoardONI::getHeadstages()
{
    Array<const Headstage*> connectedHeadstages;

    for (auto headstage : headstages)
    {
        if (headstage->isConnected())
            connectedHeadstages.add (headstage);
    }

    return connectedHeadstages;
}

Array<int> AcqBoardONI::getAvailableSampleRates()
{
    Array<int> sampleRates;

    sampleRates.add (1000);
    sampleRates.add (1250);
    sampleRates.add (1500);
    sampleRates.add (2000);
    sampleRates.add (2500);
    sampleRates.add (3000);
    sampleRates.add (3333);
    sampleRates.add (4000);
    sampleRates.add (5000);
    sampleRates.add (6250);
    sampleRates.add (8000);
    sampleRates.add (10000);
    sampleRates.add (12500);
    sampleRates.add (15000);
    sampleRates.add (20000);
    sampleRates.add (25000);
    sampleRates.add (30000);

    return sampleRates;
}

void AcqBoardONI::setSampleRate (int desiredSampleRate)
{

    Rhd2000ONIBoard::AmplifierSampleRate sampleRate;

    switch (desiredSampleRate)
    {
        case 1000:
            sampleRate = Rhd2000ONIBoard::SampleRate1000Hz;
            numUsbBlocksToRead = 1;
            settings.boardSampleRate = 1000.0f;
            break;
        case 1250:
            sampleRate = Rhd2000ONIBoard::SampleRate1250Hz;
            numUsbBlocksToRead = 1;
            settings.boardSampleRate = 1250.0f;
            break;
        case 1500:
            sampleRate = Rhd2000ONIBoard::SampleRate1500Hz;
            numUsbBlocksToRead = 1;
            settings.boardSampleRate = 1500.0f;
            break;
        case 2000:
            sampleRate = Rhd2000ONIBoard::SampleRate2000Hz;
            numUsbBlocksToRead = 1;
            settings.boardSampleRate = 2000.0f;
            break;
        case 2500:
            sampleRate = Rhd2000ONIBoard::SampleRate2500Hz;
            numUsbBlocksToRead = 1;
            settings.boardSampleRate = 2500.0f;
            break;
        case 3000:
            sampleRate = Rhd2000ONIBoard::SampleRate3000Hz;
            numUsbBlocksToRead = 2;
            settings.boardSampleRate = 3000.0f;
            break;
        case 3333:
            sampleRate = Rhd2000ONIBoard::SampleRate3333Hz;
            numUsbBlocksToRead = 2;
            settings.boardSampleRate = 3333.0f;
            break;
        case 5000:
            sampleRate = Rhd2000ONIBoard::SampleRate5000Hz;
            numUsbBlocksToRead = 3;
            settings.boardSampleRate = 5000.0f;
            break;
        case 6250:
            sampleRate = Rhd2000ONIBoard::SampleRate6250Hz;
            numUsbBlocksToRead = 3;
            settings.boardSampleRate = 6250.0f;
            break;
        case 10000:
            sampleRate = Rhd2000ONIBoard::SampleRate10000Hz;
            numUsbBlocksToRead = 6;
            settings.boardSampleRate = 10000.0f;
            break;
        case 12500:
            sampleRate = Rhd2000ONIBoard::SampleRate12500Hz;
            numUsbBlocksToRead = 7;
            settings.boardSampleRate = 12500.0f;
            break;
        case 15000:
            sampleRate = Rhd2000ONIBoard::SampleRate15000Hz;
            numUsbBlocksToRead = 8;
            settings.boardSampleRate = 15000.0f;
            break;
        case 20000:
            sampleRate = Rhd2000ONIBoard::SampleRate20000Hz;
            numUsbBlocksToRead = 12;
            settings.boardSampleRate = 20000.0f;
            break;
        case 25000:
            sampleRate = Rhd2000ONIBoard::SampleRate25000Hz;
            numUsbBlocksToRead = 14;
            settings.boardSampleRate = 25000.0f;
            break;
        case 30000:
            sampleRate = Rhd2000ONIBoard::SampleRate30000Hz;
            numUsbBlocksToRead = 16;
            settings.boardSampleRate = 30000.0f;
            break;
        default:
            LOGC ("Invalid sample rate.");
            return;
    }

    {
        const ScopedLock lock (oniLock);
        // Select per-channel amplifier sampling rate.
        evalBoard->setSampleRate (sampleRate);
    }
    LOGD ("Sample rate set to ", evalBoard->getSampleRate());

    if (checkCableDelays)
    {
        checkAllCableDelays();
    }

    updateRegisters();
}

void AcqBoardONI::checkAllCableDelays()
{
    Array<bool> cableIsConnected;

    for (int cableIndex = 0; cableIndex < 4; cableIndex++)
    {
        cableIsConnected.add (headstages[cableIndex * 2]->isConnected() || headstages[cableIndex * 2 + 1]->isConnected());
    }

    LOGD ("Number of enabled data streams: ", evalBoard->getNumEnabledDataStreams());

    evalBoard->selectAuxCommandBank (Rhd2000ONIBoard::PortA,
                                     Rhd2000ONIBoard::AuxCmd3,
                                     0);
    evalBoard->selectAuxCommandBank (Rhd2000ONIBoard::PortB,
                                     Rhd2000ONIBoard::AuxCmd3,
                                     0);
    evalBoard->selectAuxCommandBank (Rhd2000ONIBoard::PortC,
                                     Rhd2000ONIBoard::AuxCmd3,
                                     0);
    evalBoard->selectAuxCommandBank (Rhd2000ONIBoard::PortD,
                                     Rhd2000ONIBoard::AuxCmd3,
                                     0);

    evalBoard->setMaxTimeStep (128 * INIT_STEP);
    evalBoard->setContinuousRunMode (false);

    std::unique_ptr<Rhd2000ONIDataBlock> dataBlock =
        std::make_unique<Rhd2000ONIDataBlock> (evalBoard->getNumEnabledDataStreams(), evalBoard->isUSB3());

    Array<int> sumGoodDelays;
    sumGoodDelays.insertMultiple (0, 0, 8);

    Array<int> indexFirstGoodDelay;
    indexFirstGoodDelay.insertMultiple (0, -1, 8);

    Array<int> indexSecondGoodDelay;
    indexSecondGoodDelay.insertMultiple (0, -1, 8);

    // Run SPI command sequence at all 16 possible FPGA MISO delay settings
    // to find optimum delay for each SPI interface cable.

    LOGD ("Checking for connected amplifier chips...");

    // Scan SPI ports
    int delay, hs, id;
    int register59Value;

    for (delay = -2; delay < 2; delay++)
    {
        LOGD ("Setting delay to: ", delay);

        int delayA = settings.optimumDelay.portA + delay;
        if (delayA < 0)
            delayA = 0;
        if (delayA > 16)
            delayA = 16;

        int delayB = settings.optimumDelay.portB + delay;
        if (delayB < 0)
            delayB = 0;
        if (delayB > 16)
            delayB = 16;

        int delayC = settings.optimumDelay.portC + delay;
        if (delayC < 0)
            delayC = 0;
        if (delayC > 16)
            delayC = 16;

        int delayD = settings.optimumDelay.portD + delay;
        if (delayD < 0)
            delayD = 0;
        if (delayD > 16)
            delayD = 16;

        evalBoard->setCableDelay (Rhd2000ONIBoard::PortA, delayA);
        evalBoard->setCableDelay (Rhd2000ONIBoard::PortB, delayB);
        evalBoard->setCableDelay (Rhd2000ONIBoard::PortC, delayC);
        evalBoard->setCableDelay (Rhd2000ONIBoard::PortD, delayD);

        // Start SPI interface.
        evalBoard->run();

        // Read the resulting single data block from the USB interface.
        evalBoard->readDataBlock (dataBlock.get(), INIT_STEP);
        {
            const ScopedLock lock (oniLock);
            evalBoard->stop();
        }

        // Read the Intan chip ID number from each RHD2000 chip found.
        // Record delay settings that yield good communication with the chip.
        for (int hs = 0; hs < headstages.size(); ++hs)
        {
            if (headstages[hs]->isConnected())
            {
                id = getIntanChipId (dataBlock.get(), headstages[hs]->getStreamIndex (0), register59Value);

                //     LOGD("hs ", hs, " id ", id, " r59 ", (int)register59Value);

                if (id == CHIP_ID_RHD2132 || id == CHIP_ID_RHD2216 || (id == CHIP_ID_RHD2164 && register59Value == REGISTER_59_MISO_A))
                {
                    LOGD ("Device ID found: ", id);

                    sumGoodDelays.set (hs, sumGoodDelays[hs] + 1);

                    if (indexFirstGoodDelay[hs] == -1)
                    {
                        indexFirstGoodDelay.set (hs, delay);
                    }
                    else if (indexSecondGoodDelay[hs] == -1)
                    {
                        indexSecondGoodDelay.set (hs, delay);
                    }
                }
            }
        }
    }

    Array<int> optimumDelay;

    optimumDelay.insertMultiple (0, -5, headstages.size());

    for (hs = 0; hs < headstages.size(); ++hs)
    {
        if (sumGoodDelays[hs] == 1 || sumGoodDelays[hs] == 2)
        {
            optimumDelay.set (hs, indexFirstGoodDelay[hs]);
        }
        else if (sumGoodDelays[hs] > 2)
        {
            optimumDelay.set (hs, indexSecondGoodDelay[hs]);
        }
    }

    if (cableIsConnected[0])
    {
        int delayShift = jmax (optimumDelay[0], optimumDelay[1]);

        evalBoard->setCableDelay (Rhd2000ONIBoard::PortA, settings.optimumDelay.portA + delayShift);

        LOGD ("Port A cable delay at ", settings.boardSampleRate, " samples/sec: ", settings.optimumDelay.portA + delayShift);
    }

    if (cableIsConnected[1])
    {
        int delayShift = jmax (optimumDelay[2], optimumDelay[3]);

        evalBoard->setCableDelay (Rhd2000ONIBoard::PortB, settings.optimumDelay.portB + delayShift);

        LOGD ("Port B cable delay at ", settings.boardSampleRate, " samples/sec: ", settings.optimumDelay.portB + delayShift);
    }

    if (cableIsConnected[2])
    {
        int delayShift = jmax (optimumDelay[4], optimumDelay[5]);

        evalBoard->setCableDelay (Rhd2000ONIBoard::PortC, settings.optimumDelay.portC + delayShift);

        LOGD ("Port C cable delay at ", settings.boardSampleRate, " samples/sec: ", settings.optimumDelay.portC + delayShift);
    }

    if (cableIsConnected[3])
    {
        int delayShift = jmax (optimumDelay[6], optimumDelay[7]);

        evalBoard->setCableDelay (Rhd2000ONIBoard::PortD, settings.optimumDelay.portD + delayShift);

        LOGD ("Port D cable delay at ", settings.boardSampleRate, " samples/sec: ", settings.optimumDelay.portD + delayShift);
    }
}

float AcqBoardONI::getSampleRate() const
{
    return settings.boardSampleRate;
}

void AcqBoardONI::updateRegisters()
{
    if (! deviceFound) //Safety to avoid crashes loading a chain with Rhythm node without a board
    {
        return;
    }
    // Set up an RHD2000 register object using this sample rate to
    // optimize MUX-related register settings.
    chipRegisters.defineSampleRate (settings.boardSampleRate);

    int commandSequenceLength;
    std::vector<int> commandList;

    //AuxCmd1 and AuxCmd2 registers are not sample-rate dependent, so it does not make sense to continuously update them
    //Thus we only update them on the first call to updateRegisters()
    if (! commonCommandsSet)
    {
        LOGD ("Uploading common commands");
        // Create a command list for the AuxCmd1 slot.  This command sequence will continuously
        // update Register 3, which controls the auxiliary digital output pin on each RHD2000 chip.
        // In concert with the v1.4 Rhythm FPGA code, this permits real-time control of the digital
        // output pin on chips on each SPI port.
        chipRegisters.setDigOutLow(); // Take auxiliary output out of HiZ mode.
        commandSequenceLength = chipRegisters.createCommandListUpdateDigOut (commandList);
        evalBoard->uploadCommandList (commandList, Rhd2000ONIBoard::AuxCmd1, 0);
        evalBoard->selectAuxCommandLength (Rhd2000ONIBoard::AuxCmd1, 0, commandSequenceLength - 1);
        evalBoard->selectAuxCommandBank (Rhd2000ONIBoard::PortA, Rhd2000ONIBoard::AuxCmd1, 0);
        evalBoard->selectAuxCommandBank (Rhd2000ONIBoard::PortB, Rhd2000ONIBoard::AuxCmd1, 0);
        evalBoard->selectAuxCommandBank (Rhd2000ONIBoard::PortC, Rhd2000ONIBoard::AuxCmd1, 0);
        evalBoard->selectAuxCommandBank (Rhd2000ONIBoard::PortD, Rhd2000ONIBoard::AuxCmd1, 0);

        // Next, we'll create a command list for the AuxCmd2 slot.  This command sequence
        // will sample the temperature sensor and other auxiliary ADC inputs.
        commandSequenceLength = chipRegisters.createCommandListTempSensor (commandList);
        evalBoard->uploadCommandList (commandList, Rhd2000ONIBoard::AuxCmd2, 0);
        evalBoard->selectAuxCommandLength (Rhd2000ONIBoard::AuxCmd2, 0, commandSequenceLength - 1);
        evalBoard->selectAuxCommandBank (Rhd2000ONIBoard::PortA, Rhd2000ONIBoard::AuxCmd2, 0);
        evalBoard->selectAuxCommandBank (Rhd2000ONIBoard::PortB, Rhd2000ONIBoard::AuxCmd2, 0);
        evalBoard->selectAuxCommandBank (Rhd2000ONIBoard::PortC, Rhd2000ONIBoard::AuxCmd2, 0);
        evalBoard->selectAuxCommandBank (Rhd2000ONIBoard::PortD, Rhd2000ONIBoard::AuxCmd2, 0);

        commonCommandsSet = true;
    }

    // Before generating register configuration command sequences, set amplifier
    // bandwidth parameters.
    settings.dsp.cutoffFreq = chipRegisters.setDspCutoffFreq (settings.dsp.cutoffFreq);
    settings.analogFilter.lowerBandwidth = chipRegisters.setLowerBandwidth (settings.analogFilter.lowerBandwidth);
    settings.analogFilter.upperBandwidth = chipRegisters.setUpperBandwidth (settings.analogFilter.upperBandwidth);
    chipRegisters.enableDsp (settings.dsp.enabled);

    // enable/disable aux inputs:
    chipRegisters.enableAux1 (settings.acquireAux);
    chipRegisters.enableAux2 (settings.acquireAux);
    chipRegisters.enableAux3 (settings.acquireAux);

    commandSequenceLength = chipRegisters.createCommandListRegisterConfig (commandList, true);
    // Upload version with ADC calibration to AuxCmd3 RAM Bank 0.
    evalBoard->uploadCommandList (commandList, Rhd2000ONIBoard::AuxCmd3, 0);
    evalBoard->selectAuxCommandLength (Rhd2000ONIBoard::AuxCmd3, 0, commandSequenceLength - 1);

    commandSequenceLength = chipRegisters.createCommandListRegisterConfig (commandList, false);
    // Upload version with no ADC calibration to AuxCmd3 RAM Bank 1.
    evalBoard->uploadCommandList (commandList, Rhd2000ONIBoard::AuxCmd3, 1);
    evalBoard->selectAuxCommandLength (Rhd2000ONIBoard::AuxCmd3, 0, commandSequenceLength - 1);

    chipRegisters.setFastSettle (true);

    commandSequenceLength = chipRegisters.createCommandListRegisterConfig (commandList, false);
    // Upload version with fast settle enabled to AuxCmd3 RAM Bank 2.
    evalBoard->uploadCommandList (commandList, Rhd2000ONIBoard::AuxCmd3, 2);
    evalBoard->selectAuxCommandLength (Rhd2000ONIBoard::AuxCmd3, 0, commandSequenceLength - 1);

    chipRegisters.setFastSettle (false);
    evalBoard->selectAuxCommandBank (Rhd2000ONIBoard::PortA, Rhd2000ONIBoard::AuxCmd3, settings.fastSettleEnabled ? 2 : 1);
    evalBoard->selectAuxCommandBank (Rhd2000ONIBoard::PortB, Rhd2000ONIBoard::AuxCmd3, settings.fastSettleEnabled ? 2 : 1);
    evalBoard->selectAuxCommandBank (Rhd2000ONIBoard::PortC, Rhd2000ONIBoard::AuxCmd3, settings.fastSettleEnabled ? 2 : 1);
    evalBoard->selectAuxCommandBank (Rhd2000ONIBoard::PortD, Rhd2000ONIBoard::AuxCmd3, settings.fastSettleEnabled ? 2 : 1);
}

int AcqBoardONI::getIntanChipId (
    Rhd2000ONIDataBlock* dataBlock,
    int stream,
    int& register59Value)
{
    bool intanChipPresent;

    // First, check ROM registers 32-36 to verify that they hold 'INTAN', and
    // the initial chip name ROM registers 24-26 that hold 'RHD'.
    // This is just used to verify that we are getting good data over the SPI
    // communication channel.
    intanChipPresent = ((char) dataBlock->auxiliaryData[stream][2][32] == 'I' && (char) dataBlock->auxiliaryData[stream][2][33] == 'N' && (char) dataBlock->auxiliaryData[stream][2][34] == 'T' && (char) dataBlock->auxiliaryData[stream][2][35] == 'A' && (char) dataBlock->auxiliaryData[stream][2][36] == 'N' && (char) dataBlock->auxiliaryData[stream][2][24] == 'R' && (char) dataBlock->auxiliaryData[stream][2][25] == 'H' && (char) dataBlock->auxiliaryData[stream][2][26] == 'D');

    // If the SPI communication is bad, return -1.  Otherwise, return the Intan
    // chip ID number stored in ROM register 63.
    if (! intanChipPresent)
    {
        register59Value = -1;
        return -1;
    }
    else
    {
        register59Value = dataBlock->auxiliaryData[stream][2][23]; // Register 59
        return dataBlock->auxiliaryData[stream][2][19]; // chip ID (Register 63)
    }
}

void PortScanner::run()
{
    setProgress (-1); // endless moving progress bar

    board->scanPortsInThread();
}

void AcqBoardONI::scanPorts()
{
    PortScanner scanner (this);
    scanner.runThread();
}

void AcqBoardONI::scanPortsInThread()
{
    if (! deviceFound) //Safety to avoid crashes if board not present
    {
        return;
    }
    if (! checkBoardMem())
        return;
    LOGDD ("DBG: SA");

    if (hasBnoSupport)
    {
        bool enableBnos[4] = { true, true, true, true };

        // Enable BNO device support
        evalBoard->enableBnoSupport (enableBnos);
        evalBoard->resetBoard();

        // Check if physical BNO device is connected
        hasBNO[0] = evalBoard->isBnoConnected (Rhd2000ONIBoard::DEVICE_BNO_A);
        hasBNO[1] = evalBoard->isBnoConnected (Rhd2000ONIBoard::DEVICE_BNO_B);
        hasBNO[2] = evalBoard->isBnoConnected (Rhd2000ONIBoard::DEVICE_BNO_C);
        hasBNO[3] = evalBoard->isBnoConnected (Rhd2000ONIBoard::DEVICE_BNO_D);

        for (int i = 0; i < 4; i++)
        {
            evalBoard->enableBnoStream (i, hasBNO[i]);
        }

        // Disable BNO support for ports without a BNO
        evalBoard->enableBnoSupport (hasBNO);

        evalBoard->resetBoard();
    }

    //Clear previous known streams
    enabledStreams.clear();

    // Scan SPI ports
    int delay, hs, id;
    int register59Value;

    for (auto headstage : headstages)
    {
        headstage->setNumStreams (0); // reset stream count
    }

    Rhd2000ONIBoard::BoardDataSource initStreamPorts[8] = {
        Rhd2000ONIBoard::PortA1,
        Rhd2000ONIBoard::PortA2,
        Rhd2000ONIBoard::PortB1,
        Rhd2000ONIBoard::PortB2,
        Rhd2000ONIBoard::PortC1,
        Rhd2000ONIBoard::PortC2,
        Rhd2000ONIBoard::PortD1,
        Rhd2000ONIBoard::PortD2
    };

    chipId.insertMultiple (0, -1, 8);
    Array<int> tmpChipId (chipId);
    LOGDD ("DBG: SB");

    float currentSampleRate = settings.boardSampleRate;

    checkCableDelays = false;
    setSampleRate (30000); // set to 30 kHz temporarily

    LOGDD ("DBG: SC");
    // Enable all data streams, and set sources to cover one or two chips
    // on Ports A-D.

    // THIS IS DIFFERENT FOR RECORDING CONTROLLER:
    for (int i = 0; i < 8; i++)
        evalBoard->setDataSource (i, initStreamPorts[i]);

    for (int i = 0; i < 8; i++)
        evalBoard->enableDataStream (i, true);
    {
        const ScopedLock lock (oniLock);
        evalBoard->updateStreamBlockSize();
    }

    LOGD ("Number of enabled data streams: ", evalBoard->getNumEnabledDataStreams());

    evalBoard->selectAuxCommandBank (Rhd2000ONIBoard::PortA,
                                     Rhd2000ONIBoard::AuxCmd3,
                                     0);
    evalBoard->selectAuxCommandBank (Rhd2000ONIBoard::PortB,
                                     Rhd2000ONIBoard::AuxCmd3,
                                     0);
    evalBoard->selectAuxCommandBank (Rhd2000ONIBoard::PortC,
                                     Rhd2000ONIBoard::AuxCmd3,
                                     0);
    evalBoard->selectAuxCommandBank (Rhd2000ONIBoard::PortD,
                                     Rhd2000ONIBoard::AuxCmd3,
                                     0);

    evalBoard->setMaxTimeStep (128 * INIT_STEP);
    evalBoard->setContinuousRunMode (false);

    std::unique_ptr<Rhd2000ONIDataBlock> dataBlock =
        std::make_unique<Rhd2000ONIDataBlock> (evalBoard->getNumEnabledDataStreams(), evalBoard->isUSB3());

    Array<int> sumGoodDelays;
    sumGoodDelays.insertMultiple (0, 0, 8);

    Array<int> indexFirstGoodDelay;
    indexFirstGoodDelay.insertMultiple (0, -1, 8);

    Array<int> indexSecondGoodDelay;
    indexSecondGoodDelay.insertMultiple (0, -1, 8);

    // Run SPI command sequence at all 16 possible FPGA MISO delay settings
    // to find optimum delay for each SPI interface cable.

    LOGD ("Checking for connected amplifier chips...");

    for (delay = 0; delay < 16; delay++)
    {
        LOGD ("Setting delay to: ", delay);

        evalBoard->setCableDelay (Rhd2000ONIBoard::PortA, delay);
        evalBoard->setCableDelay (Rhd2000ONIBoard::PortB, delay);
        evalBoard->setCableDelay (Rhd2000ONIBoard::PortC, delay);
        evalBoard->setCableDelay (Rhd2000ONIBoard::PortD, delay);

        // Start SPI interface.
        evalBoard->run();

        // Wait for the 60-sample run to complete. //Not needed now.
        /*    while (evalBoard->isRunning())
        {
            ;
        }*/
        // Read the resulting single data block from the USB interface.
        evalBoard->readDataBlock (dataBlock.get(), INIT_STEP);
        {
            const ScopedLock lock (oniLock);
            evalBoard->stop();
        }

        // Read the Intan chip ID number from each RHD2000 chip found.
        // Record delay settings that yield good communication with the chip.
        for (hs = 0; hs < headstages.size(); ++hs)
        {
            id = getIntanChipId (dataBlock.get(), hs, register59Value);

            //     LOGD("hs ", hs, " id ", id, " r59 ", (int)register59Value);

            if (id == CHIP_ID_RHD2132 || id == CHIP_ID_RHD2216 || (id == CHIP_ID_RHD2164 && register59Value == REGISTER_59_MISO_A))
            {
                LOGD ("Device ID found: ", id);

                sumGoodDelays.set (hs, sumGoodDelays[hs] + 1);

                if (indexFirstGoodDelay[hs] == -1)
                {
                    indexFirstGoodDelay.set (hs, delay);
                    tmpChipId.set (hs, id);
                }
                else if (indexSecondGoodDelay[hs] == -1)
                {
                    indexSecondGoodDelay.set (hs, delay);
                    tmpChipId.set (hs, id);
                }
            }
        }
    }

#if DEBUG_EMULATE_HEADSTAGES > 0
    if (tmpChipId[0] > 0)
    {
        int chipIdx = 0;
        for (int hs = 0; hs < DEBUG_EMULATE_HEADSTAGES && hs < headstages.size(); ++hs)
        {
            if (enabledStreams.size() < MAX_NUM_DATA_STREAMS)
            {
#ifdef DEBUG_EMULATE_64CH
                chipId.set (chipIdx++, CHIP_ID_RHD2164);
                chipId.set (chipIdx++, CHIP_ID_RHD2164_B);
                enableHeadstage (hs, true, 2, 32);
#else
                chipId.set (chipIdx++, CHIP_ID_RHD2132);
                enableHeadstage (hs, true, 1, 32);
#endif
            }
        }
        for (int i = 0; i < enabledStreams.size(); i++)
        {
            enabledStreams.set (i, Rhd2000ONIBoard::PortA1);
        }
    }

#else
    // Now, disable data streams where we did not find chips present.
    int chipIdx = 0;

    for (int hs = 0; hs < headstages.size(); ++hs)
    {
        if ((tmpChipId[hs] > 0) && (enabledStreams.size() < MAX_NUM_DATA_STREAMS))
        {
            chipId.set (chipIdx++, tmpChipId[hs]);

            LOGD ("Enabling headstage ", hs);

            if (tmpChipId[hs] == CHIP_ID_RHD2164) //RHD2164
            {
                if (enabledStreams.size() < MAX_NUM_DATA_STREAMS - 1)
                {
                    enableHeadstage (hs, true, 2, 32);
                    chipId.set (chipIdx++, CHIP_ID_RHD2164_B);
                }
                else //just one stream left
                {
                    enableHeadstage (hs, true, 1, 32);
                }
            }
            else
            {
                enableHeadstage (hs, true, 1, tmpChipId[hs] == 1 ? 32 : 16);
            }
        }
        else
        {
            enableHeadstage (hs, false);
        }
    }
#endif
    updateBoardStreams();

    LOGD ("Number of enabled data streams: ", evalBoard->getNumEnabledDataStreams());

    // Set cable delay settings that yield good communication with each
    // RHD2000 chip.
    Array<int> optimumDelay;

    optimumDelay.insertMultiple (0, 0, headstages.size());

    for (hs = 0; hs < headstages.size(); ++hs)
    {
        if (sumGoodDelays[hs] == 1 || sumGoodDelays[hs] == 2)
        {
            optimumDelay.set (hs, indexFirstGoodDelay[hs]);
        }
        else if (sumGoodDelays[hs] > 2)
        {
            optimumDelay.set (hs, indexSecondGoodDelay[hs]);
        }
    }

    settings.optimumDelay.portA = jmax (optimumDelay[0], optimumDelay[1]);
    settings.optimumDelay.portB = jmax (optimumDelay[2], optimumDelay[3]);
    settings.optimumDelay.portC = jmax (optimumDelay[4], optimumDelay[5]);
    settings.optimumDelay.portD = jmax (optimumDelay[6], optimumDelay[7]);

    evalBoard->setCableDelay (Rhd2000ONIBoard::PortA, settings.optimumDelay.portA);
    evalBoard->setCableDelay (Rhd2000ONIBoard::PortB, settings.optimumDelay.portB);
    evalBoard->setCableDelay (Rhd2000ONIBoard::PortC, settings.optimumDelay.portC);
    evalBoard->setCableDelay (Rhd2000ONIBoard::PortD, settings.optimumDelay.portD);

    LOGD ("Set optimum delay for port A: ", settings.optimumDelay.portA);
    LOGD ("Set optimum delay for port B: ", settings.optimumDelay.portB);
    LOGD ("Set optimum delay for port C: ", settings.optimumDelay.portC);
    LOGD ("Set optimum delay for port D: ", settings.optimumDelay.portD);

    checkCableDelays = ! initialScan;
    setSampleRate (currentSampleRate); // restore saved sample rate and check delays

    initialScan = false;
}

void AcqBoardONI::setCableLength (int hsNum, float length)
{
    // Set the MISO sampling delay, which is dependent on the sample rate.

    switch (hsNum)
    {
        case 0:
            evalBoard->setCableLengthFeet (Rhd2000ONIBoard::PortA, length);
            break;
        case 1:
            evalBoard->setCableLengthFeet (Rhd2000ONIBoard::PortB, length);
            break;
        case 2:
            evalBoard->setCableLengthFeet (Rhd2000ONIBoard::PortC, length);
            break;
        case 3:
            evalBoard->setCableLengthFeet (Rhd2000ONIBoard::PortD, length);
            break;
        default:
            break;
    }
}

bool AcqBoardONI::enableHeadstage (int hsNum, bool enabled, int nStr, int strChans)
{
    LOGD ("Headstage ", hsNum, ", enabled: ", enabled, ", num streams: ", nStr, ", stream channels: ", strChans);
    LOGD ("Max num headstages: ", MAX_NUM_HEADSTAGES);

    if (enabled)
    {
        headstages[hsNum]->setFirstChannel (getNumDataOutputs (ContinuousChannel::ELECTRODE));
        headstages[hsNum]->setNumStreams (nStr);
        headstages[hsNum]->setChannelsPerStream (strChans);
        headstages[hsNum]->setFirstStreamIndex (enabledStreams.size());
        enabledStreams.add (headstages[hsNum]->getDataStream (0));
        numChannelsPerDataStream.add (strChans);

        if (nStr > 1)
        {
            enabledStreams.add (headstages[hsNum]->getDataStream (1));
            numChannelsPerDataStream.add (strChans);
        }
    }
    else
    {
        int idx = enabledStreams.indexOf (headstages[hsNum]->getDataStream (0));

        if (idx >= 0)
        {
            enabledStreams.remove (idx);
            numChannelsPerDataStream.remove (idx);
        }

        if (headstages[hsNum]->getNumStreams() > 1)
        {
            idx = enabledStreams.indexOf (headstages[hsNum]->getDataStream (1));
            if (idx >= 0)
            {
                enabledStreams.remove (idx);
                numChannelsPerDataStream.remove (idx);
            }
        }

        headstages[hsNum]->setNumStreams (0);
    }

    buffer->resize (getNumChannels(), 10000);

    return true;
}

void AcqBoardONI::updateBoardStreams()
{
    for (int i = 0; i < MAX_NUM_DATA_STREAMS; i++)
    {
        if (i < enabledStreams.size())
        {
            evalBoard->enableDataStream (i, true);
            evalBoard->setDataSource (i, enabledStreams[i]);
        }
        else
        {
            evalBoard->enableDataStream (i, false);
        }
    }
}

bool AcqBoardONI::isHeadstageEnabled (int hsNum) const
{
    return headstages[hsNum]->isConnected();
}

int AcqBoardONI::getActiveChannelsInHeadstage (int hsNum) const
{
    return headstages[hsNum]->getNumActiveChannels();
}

float AcqBoardONI::getBitVolts (ContinuousChannel::Type channelType) const
{
    switch (channelType)
    {
        case ContinuousChannel::ELECTRODE:
            return 0.195f;
        case ContinuousChannel::AUX:
            return 0.0000374;
        case ContinuousChannel::ADC:
            return 0.00015258789;
    }
}

void AcqBoardONI::measureImpedances()
{
    impedanceMeter->stopThreadSafely();

    impedanceMeter->runThread();
}

void AcqBoardONI::impedanceMeasurementFinished()
{
    if (impedances.valid)
    {
        LOGD ("Updating headstage impedance values");

        for (auto hs : headstages)
        {
            if (hs->isConnected())
            {
                hs->setImpedances (impedances);
            }
        }

        editor->impedanceMeasurementFinished();

    }
}

void AcqBoardONI::saveImpedances (File& file)
{
    if (impedances.valid)
    {
        std::unique_ptr<XmlElement> xml = std::unique_ptr<XmlElement> (new XmlElement ("IMPEDANCES"));

        int globalChannelNumber = -1;

        for (auto hs : headstages)
        {
            XmlElement* headstageXml = new XmlElement ("HEADSTAGE");
            headstageXml->setAttribute ("name", hs->getStreamPrefix());

            for (int ch = 0; ch < hs->getNumActiveChannels(); ch++)
            {
                globalChannelNumber++;

                XmlElement* channelXml = new XmlElement ("CHANNEL");
                channelXml->setAttribute ("name", hs->getChannelName (ch));
                channelXml->setAttribute ("number", globalChannelNumber);
                channelXml->setAttribute ("magnitude", hs->getImpedanceMagnitude (ch));
                channelXml->setAttribute ("phase", hs->getImpedancePhase (ch));
                headstageXml->addChildElement (channelXml);
            }

            xml->addChildElement (headstageXml);
        }

<<<<<<< HEAD
        // xml->writeTo (file, XmlElement::TextFormat());
=======
       xml->writeTo (file, XmlElement::TextFormat());
>>>>>>> a16cbac8
    }
}

void AcqBoardONI::setNamingScheme (ChannelNamingScheme scheme)
{
    channelNamingScheme = scheme;

    for (auto hs : headstages)
    {
        hs->setNamingScheme (scheme);
    }
}

ChannelNamingScheme AcqBoardONI::getNamingScheme()
{
    return channelNamingScheme;
}

void AcqBoardONI::enableAuxChannels (bool enabled)
{
    settings.acquireAux = enabled;
    buffer->resize (getNumChannels(), 10000);
    updateRegisters();
}

bool AcqBoardONI::areAuxChannelsEnabled() const
{
    return settings.acquireAux;
}

void AcqBoardONI::enableAdcChannels (bool enabled)
{
    settings.acquireAdc = enabled;
    buffer->resize (getNumChannels(), 10000);
}

bool AcqBoardONI::areAdcChannelsEnabled() const
{
    return settings.acquireAdc;
}

double AcqBoardONI::setUpperBandwidth (double upper)
{
    settings.analogFilter.upperBandwidth = upper;

    updateRegisters();

    return settings.analogFilter.upperBandwidth;
}

double AcqBoardONI::setLowerBandwidth (double lower)
{
    settings.analogFilter.lowerBandwidth = lower;

    updateRegisters();

    return settings.analogFilter.lowerBandwidth;
}

double AcqBoardONI::setDspCutoffFreq (double freq)
{
    settings.dsp.cutoffFreq = freq;

    updateRegisters();

    return settings.dsp.cutoffFreq;
}

double AcqBoardONI::getDspCutoffFreq() const
{
    return settings.dsp.cutoffFreq;
}

void AcqBoardONI::setDspOffset (bool state)
{
    settings.dsp.enabled = state;

    updateRegisters();
}

void AcqBoardONI::setTTLOutputMode (bool state)
{
    settings.ttlOutputMode = state;

    updateSettingsDuringAcquisition = true;
}

void AcqBoardONI::setDAChpf (float cutoff, bool enabled)
{
    settings.desiredDAChpf = cutoff;

    settings.desiredDAChpfState = enabled;

    updateSettingsDuringAcquisition = true;
}

void AcqBoardONI::setFastTTLSettle (bool state, int channel)
{
    settings.fastTTLSettleEnabled = state;

    settings.fastSettleTTLChannel = channel;

    updateSettingsDuringAcquisition = true;
}

int AcqBoardONI::setNoiseSlicerLevel (int level)
{
    settings.noiseSlicerLevel = level;

    if (deviceFound)
        evalBoard->setAudioNoiseSuppress (settings.noiseSlicerLevel);

    // Level has been checked once before this and then is checked again in setAudioNoiseSuppress.
    // This may be overkill - maybe API should change so that the final function returns the value?

    return settings.noiseSlicerLevel;
}

void AcqBoardONI::enableBoardLeds (bool enable)
{
    settings.ledsEnabled = enable;

    if (isTransmitting)
        updateSettingsDuringAcquisition = true;
    else
        evalBoard->enableBoardLeds (enable);
}

int AcqBoardONI::setClockDivider (int divide_ratio)
{
    if (! deviceFound)
        return 1;

    // Divide ratio should be 1 or an even number
    if (divide_ratio != 1 && divide_ratio % 2)
        divide_ratio--;

    // Format the divide ratio from its true value to the
    // format required by the firmware
    // Ratio    N
    // 1        0
    // >=2      Ratio/2
    if (divide_ratio == 1)
        settings.clockDivideFactor = 0;
    else
        settings.clockDivideFactor = static_cast<uint16> (divide_ratio / 2);

    if (isTransmitting)
        updateSettingsDuringAcquisition = true;
    else
        evalBoard->setClockDivider (settings.clockDivideFactor);

    return divide_ratio;
}

void AcqBoardONI::setDACTriggerThreshold (int dacChannelIndex, float threshold)
{
    dacThresholds.set (dacChannelIndex, threshold);
    dacChannelsToUpdate.set (dacChannelIndex, true);
    updateSettingsDuringAcquisition = true;

    //evalBoard->setDacThresholdVoltage(dacOutput,threshold);
}

void AcqBoardONI::connectHeadstageChannelToDAC (int headstageChannelIndex, int dacChannelIndex)
{
    if (dacChannelIndex == -1)
        return;

    if (headstageChannelIndex < getNumDataOutputs (ContinuousChannel::ELECTRODE))
    {
        int channelCount = 0;
        for (int i = 0; i < enabledStreams.size(); i++)
        {
            if (headstageChannelIndex < channelCount + numChannelsPerDataStream[i])
            {
                dacChannels.set (dacChannelIndex, headstageChannelIndex - channelCount);
                dacStream.set (dacChannelIndex, i);
                break;
            }
            else
            {
                channelCount += numChannelsPerDataStream[i];
            }
        }
        dacChannelsToUpdate.set (dacChannelIndex, true);
        updateSettingsDuringAcquisition = true;
    }
}

bool AcqBoardONI::startAcquisition()
{
    if (! deviceFound || (getNumChannels() == 0))
        return false;

    if (! checkBoardMem())
        return false;

    impedanceMeter->waitSafely();
    dataBlock.reset (new Rhd2000ONIDataBlock (evalBoard->getNumEnabledDataStreams(), evalBoard->isUSB3()));

    LOGD ("Expecting ", getNumChannels(), " channels.");

    // reset TTL output state
    for (int k = 0; k < 16; k++)
    {
        TTL_OUTPUT_STATE[k] = 0;
    }

    //LOGD( "Number of 16-bit words in FIFO: ", evalBoard->numWordsInFifo());
    //LOGD("Is eval board running: ", evalBoard->isRunning());

    //LOGD("RHD2000 data thread starting acquisition.");

    if (1)
    {
        LOGD ("Setting continuous mode");
        evalBoard->setContinuousRunMode (true);
        LOGD ("Starting board");
        evalBoard->run();
    }

    blockSize = dataBlock->calculateDataBlockSizeInWords (evalBoard->getNumEnabledDataStreams(), evalBoard->isUSB3());
    //LOGD("Expecting blocksize of ", blockSize, " for ", evalBoard->getNumEnabledDataStreams(), " streams");

    startThread();

    isTransmitting = true;

    return true;
}

bool AcqBoardONI::stopAcquisition()
{
    //LOGD("RHD2000 data thread stopping acquisition.");

    if (isThreadRunning())
    {
        signalThreadShouldExit();
    }

    if (waitForThreadToExit (500))
    {
        //LOGD("RHD2000 data thread exited.");
    }
    else
    {
        //LOGD("RHD2000 data thread failed to exit, continuing anyway...");
    }

    if (deviceFound)
    {
        const ScopedLock lock (oniLock);
        evalBoard->setContinuousRunMode (false);
        evalBoard->setMaxTimeStep (0);
        evalBoard->stop();
        evalBoard->resetBoard();
    }

    buffer->clear();

    isTransmitting = false;
    updateSettingsDuringAcquisition = false;

    // remove timers
    digitalOutputTimers.clear();

    // remove commands
    while (! digitalOutputCommands.empty())
        digitalOutputCommands.pop();

    return true;
}

void AcqBoardONI::run()
{
    while (! threadShouldExit())
    {
        const int nSamps = 128; //This is relatively arbitrary. Latency could be improved by adjusting both this and the usb block size depending on channel count
        oni_frame_t* frame;
        unsigned char* bufferPtr;
        int numStreams = enabledStreams.size();
        double ts;

        //evalBoard->printFIFOmetrics();
        for (int samp = 0; samp < nSamps; samp++)
        {
            int index = 0;
            int auxIndex, chanIndex;
            int res = evalBoard->readFrame (&frame, false);

            if (res < ONI_ESUCCESS)
            {
                LOGE ("Error reading ONI frame: ", oni_error_str (res), " code ", res);
                signalThreadShouldExit();
            }
            if (frame->dev_idx == Rhd2000ONIBoard::DEVICE_RHYTHM)
            {
                int channel = -1;

                bufferPtr = (unsigned char*) frame->data + 8; //skip ONI timestamps

                if (! Rhd2000ONIDataBlock::checkUsbHeader (bufferPtr, index))
                {
                    LOGE ("Error in Rhd2000ONIBoard::readDataBlock: Incorrect header.");
                    oni_destroy_frame (frame);
                    break;
                }

                index += 8; // magic number header width (bytes)
                int64 timestamp = Rhd2000ONIDataBlock::convertUsbTimeStamp (bufferPtr, index);
                index += 4; // timestamp width
                auxIndex = index; // aux chans start at this offset
                index += 6 * numStreams; // width of the 3 aux chans

                for (int dataStream = 0; dataStream < numStreams; dataStream++)
                {
                    int nChans = numChannelsPerDataStream[dataStream];

                    chanIndex = index + 2 * dataStream;

                    if ((chipId[dataStream] == CHIP_ID_RHD2132) && (nChans == 16)) //RHD2132 16ch. headstage
                    {
                        chanIndex += 2 * RHD2132_16CH_OFFSET * numStreams;
                    }

                    for (int chan = 0; chan < nChans; chan++)
                    {
                        channel++;
                        thisSample[channel] = float (*(uint16*) (bufferPtr + chanIndex) - 32768) * 0.195f;
                        chanIndex += 2 * numStreams; // single chan width (2 bytes)
                    }
                }
                index += 64 * numStreams; // neural data width
                auxIndex += 2 * numStreams; // skip AuxCmd1 slots (see updateRegisters())
                // copy the 3 aux channels
                if (settings.acquireAux)
                {
                    for (int dataStream = 0; dataStream < numStreams; dataStream++)
                    {
                        if (chipId[dataStream] != CHIP_ID_RHD2164_B)
                        {
                            int auxNum = (samp + 3) % 4;
                            if (auxNum < 3)
                            {
                                auxSamples[dataStream][auxNum] = float (*(uint16*) (bufferPtr + auxIndex) - 32768) * 0.0000374;
                            }
                            for (int chan = 0; chan < 3; chan++)
                            {
                                channel++;
                                if (auxNum == 3)
                                {
                                    auxBuffer[channel] = auxSamples[dataStream][chan];
                                }
                                thisSample[channel] = auxBuffer[channel];
                            }
                        }
                        auxIndex += 2; // single chan width (2 bytes)
                    }
                }
                index += 2 * numStreams; // skip over filler word at the end of each data stream
                // copy the 8 ADC channels
                if (settings.acquireAdc)
                {
                    for (int adcChan = 0; adcChan < 8; ++adcChan)
                    {
                        channel++;
                        // ADC waveform units = volts

                        thisSample[channel] = getBitVolts (ContinuousChannel::ADC) * float (*(uint16*) (bufferPtr + index)) - 5 - 0.4096;

                        index += 2; // single chan width (2 bytes)
                    }
                }
                else
                {
                    index += 16; // skip ADC chans (8 * 2 bytes)
                }

                uint64 ttlEventWord = *(uint64*) (bufferPtr + index) & 65535;

                index += 4;

                buffer->addToBuffer (thisSample,
                                     &timestamp,
                                     &ts,
                                     &ttlEventWord,
                                     1);
            }
            else if (frame->dev_idx == Rhd2000ONIBoard::DEVICE_MEMORY)
            {
                bufferPtr = (unsigned char*) frame->data + 8; //skip ONI timestamps
                uint32 membytes = (uint32 (*(uint16*) bufferPtr) << 16) + (uint32 (*(uint16*) (bufferPtr + 2)));
                float memf = membytes * 0.1f;
                uint64 zero = 0;
                int64 tst = frame->time;
                double tsd = frame->time / 50e6;
                memBuffer->addToBuffer (
                    &memf,
                    &tst,
                    &tsd,
                    &zero,
                    1);
            }
            else if (hasBNO[0] && frame->dev_idx == Rhd2000ONIBoard::DEVICE_BNO_A)
            {
                addBnoDataToBuffer (frame, bnoBuffers[0]);
            }
            else if (hasBNO[1] && frame->dev_idx == Rhd2000ONIBoard::DEVICE_BNO_B)
            {
                addBnoDataToBuffer (frame, bnoBuffers[1]);
            }
            else if (hasBNO[2] && frame->dev_idx == Rhd2000ONIBoard::DEVICE_BNO_C)
            {
                addBnoDataToBuffer (frame, bnoBuffers[2]);
            }
            else if (hasBNO[3] && frame->dev_idx == Rhd2000ONIBoard::DEVICE_BNO_D)
            {
                addBnoDataToBuffer (frame, bnoBuffers[3]);
            }
            oni_destroy_frame (frame);
        }

        if (updateSettingsDuringAcquisition)
        {
            LOGDD ("DAC");
            for (int k = 0; k < 8; k++)
            {
                if (dacChannelsToUpdate[k])
                {
                    dacChannelsToUpdate.set (k, false);
                    if (dacChannels[k] >= 0)
                    {
                        evalBoard->enableDac (k, true);
                        evalBoard->selectDacDataStream (k, dacStream[k]);
                        evalBoard->selectDacDataChannel (k, dacChannels[k]);
                        evalBoard->setDacThreshold (k, (int) abs ((dacThresholds[k] / 0.195) + 32768), dacThresholds[k] >= 0);
                        // evalBoard->setDacThresholdVoltage(k, (int) dacThresholds[k]);
                    }
                    else
                    {
                        evalBoard->enableDac (k, false);
                    }
                }
            }

            evalBoard->setTtlMode (settings.ttlOutputMode ? 1 : 0);
            evalBoard->enableExternalFastSettle (settings.fastTTLSettleEnabled);
            evalBoard->setExternalFastSettleChannel (settings.fastSettleTTLChannel);
            evalBoard->setDacHighpassFilter (settings.desiredDAChpf);
            evalBoard->enableDacHighpassFilter (settings.desiredDAChpfState);
            evalBoard->enableBoardLeds (settings.ledsEnabled);
            evalBoard->setClockDivider (settings.clockDivideFactor);

            updateSettingsDuringAcquisition = false;
        }

        if (! digitalOutputCommands.empty())
        {
            while (! digitalOutputCommands.empty())
            {
                DigitalOutputCommand command = digitalOutputCommands.front();
                TTL_OUTPUT_STATE[command.ttlLine] = command.state;
                digitalOutputCommands.pop();
            }

            evalBoard->setTtlOut (TTL_OUTPUT_STATE);

            LOGB ("TTL OUTPUT STATE: ",
                  TTL_OUTPUT_STATE[0],
                  TTL_OUTPUT_STATE[1],
                  TTL_OUTPUT_STATE[2],
                  TTL_OUTPUT_STATE[3],
                  TTL_OUTPUT_STATE[4],
                  TTL_OUTPUT_STATE[5],
                  TTL_OUTPUT_STATE[6],
                  TTL_OUTPUT_STATE[7]);
        }
    }
}

void AcqBoardONI::addBnoDataToBuffer(oni_frame_t* frame, DataBuffer* buffer)
{
    unsigned char* bufferPtr = (unsigned char*) frame->data + 8 + 6;
    uint64 zero = 0;
    int64 tst = frame->time;
    double tsd = frame->time / 50e6;
    float quatdata[4];
    for (int i = 0; i < 4; i++)
    {
        quatdata[i] = float (*(int16*) (bufferPtr + 2 * i)) * quat_scale;
    }
    buffer->addToBuffer (
        quatdata,
        &tst,
        &tsd,
        &zero,
        1);
}

void AcqBoardONI::setNumHeadstageChannels (int hsNum, int numChannels)
{
    if (headstages[hsNum]->getNumChannels() == 32)
    {
        if (numChannels < headstages[hsNum]->getNumChannels())
            headstages[hsNum]->setHalfChannels (true);
        else
            headstages[hsNum]->setHalfChannels (false);

        numChannelsPerDataStream.set (headstages[hsNum]->getStreamIndex (0), numChannels);
    }

    int channelIndex = 0;

    for (auto hs : headstages)
    {
        if (hs->isConnected())
        {
            hs->setFirstChannel (channelIndex);

            channelIndex += hs->getNumActiveChannels();
        }
    }
}

int AcqBoardONI::getChannelsInHeadstage (int hsNum) const
{
    return headstages[hsNum]->getNumChannels();
}

int AcqBoardONI::getNumDataOutputs (ContinuousChannel::Type type)
{
    if (type == ContinuousChannel::ELECTRODE)
    {
        int totalChannels = 0;

        for (auto headstage : headstages)
        {
            if (headstage->isConnected())
            {
                totalChannels += headstage->getNumActiveChannels();
            }
        }

        return totalChannels;
    }
    if (type == ContinuousChannel::AUX)
    {
        if (settings.acquireAux)
        {
            int numAuxOutputs = 0;

            for (auto headstage : headstages)
            {
                if (headstage->isConnected())
                {
                    numAuxOutputs += 3;
                }
            }
            return numAuxOutputs;
        }
        else
        {
            return 0;
        }
    }
    if (type == ContinuousChannel::ADC)
    {
        if (settings.acquireAdc)
        {
            return 8;
        }
        else
        {
            return 0;
        }
    }

    return 0;
}

int AcqBoardONI::getChannelFromHeadstage (int hs, int ch)
{
    int channelCount = 0;
    int hsCount = 0;
    if (hs < 0 || hs >= headstages.size() + 1)
        return -1;
    if (hs == headstages.size()) //let's consider this the ADC channels
    {
        int adcOutputs = getNumDataOutputs (ContinuousChannel::ADC);

        if (adcOutputs > 0)
        {
            return getNumDataOutputs (ContinuousChannel::ELECTRODE) + getNumDataOutputs (ContinuousChannel::AUX) + ch;
        }
        else
            return -1;
    }
    if (headstages[hs]->isConnected())
    {
        if (ch < 0)
            return -1;
        if (ch < headstages[hs]->getNumActiveChannels())
        {
            for (int i = 0; i < hs; i++)
            {
                channelCount += headstages[i]->getNumActiveChannels();
            }
            return channelCount + ch;
        }
        else if (ch < headstages[hs]->getNumActiveChannels() + 3)
        {
            for (int i = 0; i < headstages.size(); i++)
            {
                if (headstages[i]->isConnected())
                {
                    channelCount += headstages[i]->getNumActiveChannels();
                    if (i < hs)
                        hsCount++;
                }
            }
            return channelCount + hsCount * 3 + ch - headstages[hs]->getNumActiveChannels();
        }
        else
        {
            return -1;
        }
    }
    else
    {
        return -1;
    }
}

int AcqBoardONI::getHeadstageChannel (int& hs, int ch) const
{
    int channelCount = 0;
    int hsCount = 0;

    if (ch < 0)
        return -1;

    for (int i = 0; i < headstages.size(); i++)
    {
        if (headstages[i]->isConnected())
        {
            int chans = headstages[i]->getNumActiveChannels();

            if (ch >= channelCount && ch < channelCount + chans)
            {
                hs = i;
                return ch - channelCount;
            }
            channelCount += chans;
            hsCount++;
        }
    }
    if (ch < (channelCount + hsCount * 3)) //AUX
    {
        hsCount = (ch - channelCount) / 3;

        for (int i = 0; i < headstages.size(); i++)
        {
            if (headstages[i]->isConnected())
            {
                if (hsCount == 0)
                {
                    hs = i;
                    return ch - channelCount;
                }
                hsCount--;
                channelCount++;
            }
        }
    }
    return -1;
}<|MERGE_RESOLUTION|>--- conflicted
+++ resolved
@@ -49,19 +49,14 @@
         dacChannelsToUpdate.add (true);
         dacStream.add (0);
         setDACTriggerThreshold (k, 65534);
-<<<<<<< HEAD
-        dacChannels.add (0);
-        dacThresholds.add (0);
+        dacChannels.add(0);
+        dacThresholds.set(k, 0);
     }
 
     for (int i = 0; i < numberOfPorts; i++)
     {
         hasBNO[i] = false;
         bnoBuffers.add (nullptr);
-=======
-        dacChannels.add(0);
-        dacThresholds.set(k, 0);
->>>>>>> a16cbac8
     }
 }
 
@@ -105,7 +100,7 @@
     LOGC ("Searching for ONI Acquisition Board...");
     const oni_driver_info_t* driverInfo;
     int return_code = evalBoard->open (&driverInfo);
-
+       
     if (return_code == 1) // successfully opened board
     {
         int major, minor, patch;
@@ -217,7 +212,7 @@
 {
     LOGC ("Initializing ONI Acquisition Board...");
 
-    // Initialize the board
+     // Initialize the board
     LOGD ("Initializing RHD2000 board.");
     LOGDD ("DBG: 0");
     evalBoard->initialize();
@@ -234,7 +229,7 @@
     //  - clears the ttlOut
     //  - disables all DACs and sets gain to 0
     LOGDD ("DBG: 1");
-
+    
     checkCableDelays = false;
     setSampleRate (30000);
 
@@ -412,7 +407,7 @@
             return;
     }
 
-    {
+     {
         const ScopedLock lock (oniLock);
         // Select per-channel amplifier sampling rate.
         evalBoard->setSampleRate (sampleRate);
@@ -1000,7 +995,7 @@
 {
     // Set the MISO sampling delay, which is dependent on the sample rate.
 
-    switch (hsNum)
+     switch (hsNum)
     {
         case 0:
             evalBoard->setCableLengthFeet (Rhd2000ONIBoard::PortA, length);
@@ -1160,11 +1155,7 @@
             xml->addChildElement (headstageXml);
         }
 
-<<<<<<< HEAD
-        // xml->writeTo (file, XmlElement::TextFormat());
-=======
        xml->writeTo (file, XmlElement::TextFormat());
->>>>>>> a16cbac8
     }
 }
 
@@ -1463,96 +1454,96 @@
             }
             if (frame->dev_idx == Rhd2000ONIBoard::DEVICE_RHYTHM)
             {
-                int channel = -1;
-
-                bufferPtr = (unsigned char*) frame->data + 8; //skip ONI timestamps
-
-                if (! Rhd2000ONIDataBlock::checkUsbHeader (bufferPtr, index))
+            int channel = -1;
+
+            bufferPtr = (unsigned char*) frame->data + 8; //skip ONI timestamps
+
+            if (! Rhd2000ONIDataBlock::checkUsbHeader (bufferPtr, index))
+            {
+                LOGE ("Error in Rhd2000ONIBoard::readDataBlock: Incorrect header.");
+                oni_destroy_frame (frame);
+                break;
+            }
+
+            index += 8; // magic number header width (bytes)
+            int64 timestamp = Rhd2000ONIDataBlock::convertUsbTimeStamp (bufferPtr, index);
+            index += 4; // timestamp width
+            auxIndex = index; // aux chans start at this offset
+            index += 6 * numStreams; // width of the 3 aux chans
+
+            for (int dataStream = 0; dataStream < numStreams; dataStream++)
+            {
+                int nChans = numChannelsPerDataStream[dataStream];
+
+                chanIndex = index + 2 * dataStream;
+
+                if ((chipId[dataStream] == CHIP_ID_RHD2132) && (nChans == 16)) //RHD2132 16ch. headstage
                 {
-                    LOGE ("Error in Rhd2000ONIBoard::readDataBlock: Incorrect header.");
-                    oni_destroy_frame (frame);
-                    break;
+                    chanIndex += 2 * RHD2132_16CH_OFFSET * numStreams;
                 }
 
-                index += 8; // magic number header width (bytes)
-                int64 timestamp = Rhd2000ONIDataBlock::convertUsbTimeStamp (bufferPtr, index);
-                index += 4; // timestamp width
-                auxIndex = index; // aux chans start at this offset
-                index += 6 * numStreams; // width of the 3 aux chans
-
+                for (int chan = 0; chan < nChans; chan++)
+                {
+                    channel++;
+                    thisSample[channel] = float (*(uint16*) (bufferPtr + chanIndex) - 32768) * 0.195f;
+                    chanIndex += 2 * numStreams; // single chan width (2 bytes)
+                }
+            }
+            index += 64 * numStreams; // neural data width
+            auxIndex += 2 * numStreams; // skip AuxCmd1 slots (see updateRegisters())
+            // copy the 3 aux channels
+            if (settings.acquireAux)
+            {
                 for (int dataStream = 0; dataStream < numStreams; dataStream++)
                 {
-                    int nChans = numChannelsPerDataStream[dataStream];
-
-                    chanIndex = index + 2 * dataStream;
-
-                    if ((chipId[dataStream] == CHIP_ID_RHD2132) && (nChans == 16)) //RHD2132 16ch. headstage
+                    if (chipId[dataStream] != CHIP_ID_RHD2164_B)
                     {
-                        chanIndex += 2 * RHD2132_16CH_OFFSET * numStreams;
+                        int auxNum = (samp + 3) % 4;
+                        if (auxNum < 3)
+                        {
+                            auxSamples[dataStream][auxNum] = float (*(uint16*) (bufferPtr + auxIndex) - 32768) * 0.0000374;
+                        }
+                        for (int chan = 0; chan < 3; chan++)
+                        {
+                            channel++;
+                            if (auxNum == 3)
+                            {
+                                auxBuffer[channel] = auxSamples[dataStream][chan];
+                            }
+                            thisSample[channel] = auxBuffer[channel];
+                        }
                     }
-
-                    for (int chan = 0; chan < nChans; chan++)
-                    {
-                        channel++;
-                        thisSample[channel] = float (*(uint16*) (bufferPtr + chanIndex) - 32768) * 0.195f;
-                        chanIndex += 2 * numStreams; // single chan width (2 bytes)
-                    }
+                    auxIndex += 2; // single chan width (2 bytes)
                 }
-                index += 64 * numStreams; // neural data width
-                auxIndex += 2 * numStreams; // skip AuxCmd1 slots (see updateRegisters())
-                // copy the 3 aux channels
-                if (settings.acquireAux)
+            }
+            index += 2 * numStreams; // skip over filler word at the end of each data stream
+            // copy the 8 ADC channels
+            if (settings.acquireAdc)
+            {
+                for (int adcChan = 0; adcChan < 8; ++adcChan)
                 {
-                    for (int dataStream = 0; dataStream < numStreams; dataStream++)
-                    {
-                        if (chipId[dataStream] != CHIP_ID_RHD2164_B)
-                        {
-                            int auxNum = (samp + 3) % 4;
-                            if (auxNum < 3)
-                            {
-                                auxSamples[dataStream][auxNum] = float (*(uint16*) (bufferPtr + auxIndex) - 32768) * 0.0000374;
-                            }
-                            for (int chan = 0; chan < 3; chan++)
-                            {
-                                channel++;
-                                if (auxNum == 3)
-                                {
-                                    auxBuffer[channel] = auxSamples[dataStream][chan];
-                                }
-                                thisSample[channel] = auxBuffer[channel];
-                            }
-                        }
-                        auxIndex += 2; // single chan width (2 bytes)
-                    }
+                    channel++;
+                    // ADC waveform units = volts
+
+                    thisSample[channel] = getBitVolts (ContinuousChannel::ADC) * float (*(uint16*) (bufferPtr + index)) - 5 - 0.4096;
+
+                    index += 2; // single chan width (2 bytes)
                 }
-                index += 2 * numStreams; // skip over filler word at the end of each data stream
-                // copy the 8 ADC channels
-                if (settings.acquireAdc)
-                {
-                    for (int adcChan = 0; adcChan < 8; ++adcChan)
-                    {
-                        channel++;
-                        // ADC waveform units = volts
-
-                        thisSample[channel] = getBitVolts (ContinuousChannel::ADC) * float (*(uint16*) (bufferPtr + index)) - 5 - 0.4096;
-
-                        index += 2; // single chan width (2 bytes)
-                    }
-                }
-                else
-                {
-                    index += 16; // skip ADC chans (8 * 2 bytes)
-                }
-
-                uint64 ttlEventWord = *(uint64*) (bufferPtr + index) & 65535;
-
-                index += 4;
-
-                buffer->addToBuffer (thisSample,
-                                     &timestamp,
-                                     &ts,
-                                     &ttlEventWord,
-                                     1);
+            }
+            else
+            {
+                index += 16; // skip ADC chans (8 * 2 bytes)
+            }
+
+            uint64 ttlEventWord = *(uint64*) (bufferPtr + index) & 65535;
+
+            index += 4;
+
+            buffer->addToBuffer (thisSample,
+                                           &timestamp,
+                                           &ts,
+                                           &ttlEventWord,
+                                           1);
             }
             else if (frame->dev_idx == Rhd2000ONIBoard::DEVICE_MEMORY)
             {
